--- conflicted
+++ resolved
@@ -231,13 +231,9 @@
         annotations = None
         with open(json_path) as js:
             annotations = json.load(js)
-<<<<<<< HEAD
 
         training_loader = DataLoader(TorusData(dict(list(annotations.items())[20:])), batch_size=20)
         testing_loader = DataLoader(TorusData(dict(list(annotations.items())[:20])), batch_size=20)
-=======
-        tloader = DataLoader(TorusData(annotations), batch_size=40)
->>>>>>> 133d19fa
 
         to = TrainOptions(
             training_loader,
@@ -261,10 +257,6 @@
         Inspect(st)
 
     elif args.task == "auto-annotation":
-<<<<<<< HEAD
-=======
-        # TODO(ttran): Support auto annotation feature
->>>>>>> 133d19fa
         st = SingleTorus()
         st.load_state_dict(torch.load("model.pt"))
         st.eval()
